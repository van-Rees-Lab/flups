--- conflicted
+++ resolved
@@ -128,12 +128,9 @@
 	cp $(TARGET_LIB_A2A).a $(PREFIX)/lib
 	cp $(TARGET_LIB_NB).a $(PREFIX)/lib
 	cp $(HEAD) $(PREFIX)/include
-<<<<<<< HEAD
+	cp $(SRC_DIR)/flups.h $(PREFIX)/include/flups.h
 	
 install: install_static
-=======
-	cp $(SRC_DIR)/flups.h $(PREFIX)/include/flups.h
->>>>>>> cc728633
 
 test:
 	@echo $(SRC)
