--- conflicted
+++ resolved
@@ -120,9 +120,10 @@
     _cmptGreenFunction(_topo_green, _green, _plan_green);
 
     //-------------------------------------------------------------------------
-    /** - delete the useless data for Green */
-    //-------------------------------------------------------------------------
-    _delete_switchtopos(_switchtopo_green);
+    /** - Finalize the Green's function by doing a last switch to the field
+     * topo and clean allocated topo and plans */
+    //-------------------------------------------------------------------------
+    _finalizeGreenFunction(_topo_hat,_green,_topo_green,_switchtopo_green,_plan_green);
     _prof->stop("init");
 }
 
@@ -134,8 +135,6 @@
     BEGIN_FUNC;
     // for Green
     if (_green != NULL) fftw_free(_green);
-    _delete_plans(_plan_green);
-    _delete_topologies(_topo_green);
 
     // for the field
     _delete_plans(_plan_forward);
@@ -593,6 +592,34 @@
     }
 }
 
+void Solver::_finalizeGreenFunction(Topology* topo_field[3],double* green, Topology* topo[3],SwitchTopo* switchtopo[3], FFTW_plan_dim* plans[3])
+{   
+    // if needed, we create a new switchTopo from the current Green topo to the field one
+    if(plans[2]->ignoreMode()){
+        const int dimID = plans[2]->dimID();
+        // get the shift
+        int fieldstart[3] = {0};
+        fieldstart[dimID] = - plans[2]->shiftgreen();
+        // we do the link between topo[2] of Green and the field topo
+        SwitchTopo* switchtopo= new SwitchTopo(topo[2], topo_field[2], fieldstart,NULL);
+        // execute the switchtopo
+        switchtopo->execute(green,FLUPS_FORWARD);
+    }
+    else{
+        FLUPS_CHECK(topo[2]->nf() == topo[2]->nf(), "Topo of Green has to be the same as Topo of field");
+        FLUPS_CHECK(topo[2]->nloc(0) == topo[2]->nloc(0), "Topo of Green has to be the same as Topo of field");
+        FLUPS_CHECK(topo[2]->nloc(1) == topo[2]->nloc(1), "Topo of Green has to be the same as Topo of field");
+        FLUPS_CHECK(topo[2]->nloc(2) == topo[2]->nloc(2), "Topo of Green has to be the same as Topo of field");
+        FLUPS_CHECK(topo[2]->nglob(0) == topo[2]->nglob(0), "Topo of Green has to be the same as Topo of field");
+        FLUPS_CHECK(topo[2]->nglob(1) == topo[2]->nglob(1), "Topo of Green has to be the same as Topo of field");
+        FLUPS_CHECK(topo[2]->nglob(2) == topo[2]->nglob(2), "Topo of Green has to be the same as Topo of field");
+    }
+    // delete everything since it is no more needed
+    _delete_topologies(topo);
+    _delete_switchtopos(switchtopo);
+    _delete_plans(plans);
+}
+
 /**
  * @brief Solve the Poisson equation
  * 
@@ -631,15 +658,6 @@
     //-------------------------------------------------------------------------
     /** - copy the rhs in the correct order */
     //-------------------------------------------------------------------------
-    // FLUPS_INFO("------------------------------------------");
-    // FLUPS_INFO("## memory information\n")
-    // FLUPS_INFO("- size field   = %d %d %d", _size_field[0], _size_field[1], _size_field[2]);
-    // FLUPS_INFO("- size hat     = %d %d %d", _size_hat[0], _size_hat[1], _size_hat[2]);
-    // FLUPS_INFO("- dim order    = %d %d %d", _dimorder[0], _dimorder[1], _dimorder[2]);
-    // FLUPS_INFO("- field start  = %d %d %d", _fieldstart[0], _fieldstart[1], _fieldstart[2]);
-    // FLUPS_INFO("- dim multfact = %d %d %d", _dim_multfact[0], _dim_multfact[1], _dim_multfact[2]);
-    // FLUPS_INFO("- offset       = %ld", _offset);
-    // FLUPS_INFO("------------------------------------------");
 
     int ax0 = topo->axis();
     int ax1 = (ax0 + 1) % 3;
@@ -648,19 +666,12 @@
     FLUPS_CHECK(!topo->isComplex(), "The RHS topology cannot be complex");
 
     _prof->create("solve_copy");
+    const int nmax_for = topo->nloc(0) * topo->nloc(1) * topo->nloc(2);
     _prof->start("solve_copy");
-    for (int i2 = 0; i2 < topo->nloc(ax2); i2++) {
-        for (int i1 = 0; i1 < topo->nloc(ax1); i1++) {
-            // comnpute the index permutation
-            size_t id= localindex_ao(0, i1, i2, topo);
-            // the last direction is continuous in memory
-            for (int i0 = 0; i0 < topo->nloc(ax0); i0++) { 
-                mydata[id] = myrhs[id];
-                id ++;
-            }
-        }
-    }
-
+    #pragma omp parallel for default(none) proc_bind(close) schedule(static) firstprivate(nmax_for, mydata, myrhs)
+    for(int i=0; i<nmax_for; i++){
+        mydata[i] = myrhs[i];
+    }
     _prof->stop("solve_copy");
 
 #ifdef DUMP_H5
@@ -738,17 +749,11 @@
     //-------------------------------------------------------------------------
     /** - copy the solution in the field */
     //-------------------------------------------------------------------------
+    const int nmax_back = topo->nloc(0) * topo->nloc(1) * topo->nloc(2);
     _prof->start("solve_copy");
-    for (int i2 = 0; i2 < topo->nloc(ax2); i2++) {
-        for (int i1 = 0; i1 < topo->nloc(ax1); i1++) {
-            // comnpute the index permutation
-            size_t id= localindex_ao(0, i1, i2, topo);
-            // the last direction is continuous in memory
-            for (int i0 = 0; i0 < topo->nloc(ax0); i0++) { 
-                myfield[id] = mydata[id];
-                id ++;
-            }
-        }
+    #pragma omp parallel for default(none) proc_bind(close) schedule(static) firstprivate(nmax_back, mydata, myfield)
+    for(int i=0; i<nmax_back; i++){
+        myfield[i] = mydata[i];
     }
     _prof->stop("solve_copy");
     // io if needed
@@ -766,39 +771,14 @@
 void Solver::dothemagic_rhs_real() {
     BEGIN_FUNC;
 
-    FLUPS_CHECK(_topo_hat[2]->axis() == _topo_green[2]->axis(), "field and Green must have the same axis");
-    FLUPS_CHECK(!_topo_hat[2]->isComplex() && !_topo_green[2]->isComplex(), "field and Green must be in real topos");
-    FLUPS_CHECK(_topo_hat[2]->nloc(0)==_topo_green[2]->nloc(0),"topologies hat and green need to have the nloc(0)");
-    FLUPS_CHECK(_topo_hat[2]->nloc(1)==_topo_green[2]->nloc(1),"topologies hat and green need to have the nloc(1)");
-    FLUPS_CHECK(_topo_hat[2]->nloc(2)==_topo_green[2]->nloc(2),"topologies hat and green need to have the nloc(2)");
-
     opt_double_ptr       mydata  = _data;
     const opt_double_ptr mygreen = _green;
 
-    const int ax0 = _topo_hat[2]->axis();
-    const int ax1 = (ax0 + 1) % 3;
-    const int ax2 = (ax0 + 2) % 3;
-    
-    const int shiftgreen = _plan_green[2]->shiftgreen(); 
-    //we might still need to get the right part of the green function in odd cases, if this was not done befire by a switchtopo
-
-<<<<<<< HEAD
     const size_t nmax = _topo_hat[2]->nloc(0) * _topo_hat[2]->nloc(1) * _topo_hat[2]->nloc(2);
 #pragma omp parallel for default(none) proc_bind(close) schedule(static) \
     firstprivate(nmax, _normfact, mydata, mygreen)
     for (size_t i = 0; i < nmax; i++) {
         mydata[i] *= _normfact * mygreen[i];
-=======
-    for (int i2 = 0; i2 < _topo_hat[2]->nloc(ax2); ++i2) {
-        for (int i1 = 0; i1 < _topo_hat[2]->nloc(ax1); ++i1) {
-            size_t id       = localindex_ao(0, i1, i2, _topo_hat[2]);
-            size_t id_green = localindex_ao(0, i1, i2, _topo_green[2]) + shiftgreen;
-
-            for (int i0 = 0; i0 < _topo_hat[2]->nloc(ax0); ++i0) {
-                mydata[id+i0] *= _normfact * mygreen[id_green+i0];
-            }
-        }
->>>>>>> 8c8047c1
     }
 }
 
@@ -808,20 +788,9 @@
  */
 void Solver::dothemagic_rhs_complex_nmult0() {
     BEGIN_FUNC;
-
-    // printf("doing the dothemagic_rhs_complex_nmult0");
-
-    FLUPS_CHECK(_topo_hat[2]->axis() == _topo_green[2]->axis(), "field and Green must have the same axis");
-    FLUPS_CHECK(_topo_hat[2]->nloc(0) == _topo_green[2]->nloc(0), "topologies hat and green need to have the nloc(0)");
-    FLUPS_CHECK(_topo_hat[2]->nloc(1) == _topo_green[2]->nloc(1), "topologies hat and green need to have the nloc(1)");
-    FLUPS_CHECK(_topo_hat[2]->nloc(2) == _topo_green[2]->nloc(2), "topologies hat and green need to have the nloc(2)");
 
     opt_double_ptr       mydata  = _data;
     const opt_double_ptr mygreen = _green;
-
-    const int ax0 = _topo_hat[2]->axis();
-    const int ax1 = (ax0 + 1) % 3;
-    const int ax2 = (ax0 + 2) % 3;
 
     const size_t nmax = _topo_hat[2]->nloc(0) * _topo_hat[2]->nloc(1) * _topo_hat[2]->nloc(2);
 #pragma omp parallel for default(none) proc_bind(close) schedule(static) \
