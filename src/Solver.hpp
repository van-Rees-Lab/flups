/**
 * @file Solver.hpp
 * @author Thomas Gillis
 * @brief 
 * @version
 * @date 2019-07-16
 * 
 * @copyright Copyright © UCLouvain 2019
 * 
 */

#ifndef FFTW_SOLVER_HPP
#define FFTW_SOLVER_HPP

#include <cstring>
#include <map>
#include "FFTW_plan_dim.hpp"
#include "defines.hpp"
#include "green_functions_3d.hpp"
#include "hdf5_io.hpp"

#include "SwitchTopo.hpp"

#include "Profiler.hpp"
#include "omp.h"

using namespace std;

/**
 * @brief The Poisson solver
 * 
 * A collection of 3 FFTW_plan_dim for the forward and backward FFT transform of
 * data, plus the transformed required for the Green's function to solve the Poisson equation.
 * The tranforms are done in-place in each direction successively. Between each transform, data
 * are remapped (i.e. transposed) in order to have the memory aligned with the direction of the
 * transform. This is done using SwitchTopo which changes the layout of data between 2 topos.
 * 
 * @warning
 * The memory alignement follows the rules explained on the mainpage.
 * Yet, a transposition of the data is required to perfom the transfroms in the correct order.
 * For an element (ix,iy,iz) its tranposed location is computed as\code{.cpp}
 * const size_t id_transposed = iz*_dim_multfact[2] + iy*_dim_multfact[1] + ix*_dim_multfact[0] + _offset;
 * \endcode
 *  
 * 
 */
class FLUPS::Solver {
    // the memory allocation is assumed to be data[iz][iy][ix]
    // so the fastest running index is n[0] then n[1] then n[2]
    // even is the dimension is 2, we allocate arrays of dimension 3

   protected:
    int _orderdiff    = 0; /**< @brief the order of derivative (spectral = 0)  */
    int _nbr_imult    = 0; /**< @brief the number of time we have applied a DST transform */
    int _nbr_spectral = 0; /** @brief the number of spectral directions involved     */

    double  _normfact = 1.0;   /**< @brief normalization factor so that the forward/backward FFT gives output = input */
    double  _volfact  = 1.0;   /**< @brief volume factor due to the convolution computation */
    double  _hgrid[3] = {0.0}; /**< @brief grid spacing in the tranposed directions */
    double* _data     = NULL;  /**< @brief data pointer to the transposed memory */

    /**
     * @name Forward and backward 
     * transforms related objects
     */
    /**@{ */
    FFTW_plan_dim* _plan_forward[3];  /**< @brief map containing the plans for the forward fft transforms */
    FFTW_plan_dim* _plan_backward[3]; /**< @brief map containing the plans for the backward fft transforms */
    Topology*      _topo_hat[3]   = {NULL, NULL, NULL}; /**< @brief map containing the topologies (i.e. data memory layout) corresponding to each transform */
    SwitchTopo*    _switchtopo[3] = {NULL, NULL, NULL}; /**< @brief switcher of topologies for the forward transform (phys->topo[0], topo[0]->topo[1], topo[1]->topo[2]).*/
    /**@} */

    /**
     * @name Green's function (and corresponding forward transform) related vars and objects
     * 
     */
    /**@{ */
    // int       _shiftgreen[3]   = {0, 0, 0}; /**< @brief the shift in the Green's function which chose to take the flip-flop mode or not */
    double    _alphaGreen      = 2.0;       /**< @brief regularization parameter for HEJ_* Green's functions */
    double*   _green           = NULL;      /**< @brief data pointer to the transposed memory for Green */
    GreenType _typeGreen       = CHAT_2;    /**< @brief the type of Green's function */

    FFTW_plan_dim* _plan_green[3]; /**< @brief map containing the plan for the Green's function */
    Topology*   _topo_green[3]       = {NULL, NULL, NULL}; /**< @brief list of topos dedicated to Green's function */
    SwitchTopo* _switchtopo_green[3] = {NULL, NULL, NULL}; /**< @brief switcher of topos for the Green's forward transform*/
    /**@} */

    // time the solve
    Profiler* _prof = NULL;

   protected:
    /**
     * @name Data management
     * 
     * @{
     */
    void _allocate_data(const Topology* const topo[3], double** data);
    void _delete_switchtopos(SwitchTopo* switchtopo[3]);
    void _delete_topologies(Topology* topo[3]);
    /**@}  */

    /**
     * @name Plan management
     * 
     * @{
     */
    void _sort_plans(FFTW_plan_dim* plan[3]);
    void _init_plansAndTopos(const Topology* topo, Topology* topomap[3], SwitchTopo* switchtopo[3], FFTW_plan_dim* planmap[3], bool isGreen);
    void _allocate_plans(const Topology* const topo[3], FFTW_plan_dim* planmap[3], double* data);
    void _delete_plans(FFTW_plan_dim* planmap[3]);
    /**@} */

    /**
     * @name Do the magic
     * 
     * @{
     */
    void dothemagic_rhs_real();
    void dothemagic_rhs_complex_nmult0();
    void dothemagic_rhs_complex_nmult1();
    void dothemagic_rhs_complex_nmult2();
    void dothemagic_rhs_complex_nmult3();
    /**@} */

    /**
     * @name Green's function
     * 
     * @{
     */
    void _cmptGreenFunction(Topology* topo[3], double* green, FFTW_plan_dim* planmap[3]);
    void _cmptGreenSymmetry(const Topology* topo, const int sym_idx, double* data, const bool isComplex);
    void _scaleGreenFunction(const Topology* topo, double* data, bool killModeZero);
    void _finalizeGreenFunction(Topology* topo_field[3],double* green, Topology* topo[3],SwitchTopo* switchtopo[3], FFTW_plan_dim* plans[3]);
    /**@} */

   public:
    Solver(const Topology* topo, const BoundaryType mybc[3][2], const double h[3], const double L[3],Profiler* prof);
    // Solver(const Topology* topo_glob,const BoundaryType mybc[3][2]);
    ~Solver();

    void setup();
    void set_OrderDiff(const int order) { _orderdiff = order; }

    /**
     * @name Solver use
     * 
     * @{
     */
    void solve(const Topology* topo, double* field, double* rhs, const SolverType type);
    /**@} */

    /**
     * @name Green's function
     * 
     * @{
     */
    void set_GreenType(const GreenType type) { _typeGreen = type; }
    void set_alpha(const double alpha) { _alphaGreen = alpha; }
    /**@} */
};

/**
 * @brief compute the pencil layout given the pencil direction
 * 
 * @param id the pencil direction
 * @param nproc the number of proc in each direction
 * @param comm_size the total communicator size
 */
static inline void pencil_nproc(const int id, int nproc[3], const int comm_size) {
    const int id1 = (id + 1) % 3;
    const int id2 = (id + 2) % 3;

    nproc[id] = 1;

    double n1 = 1;
    double n2 = (double)comm_size;
    while (n1 < n2 && std::floor(n2) == n2) {
        n1 *= 2.0;
        n2 /= 2.0;
    }
    nproc[id1] = (int)n1;
    nproc[id2] = (int)n2;

<<<<<<< HEAD
    FLUPS_CHECK(nproc[0] * nproc[1] * nproc[2] == comm_size, "the number of proc %d %d %d does not match the comm size %d", nproc[0], nproc[1], nproc[2], comm_size, LOCATION);
=======
    FLUPS_INFO("my proc repartition is %d %d %d\n",nproc[0],nproc[1],nproc[2]);
    FLUPS_CHECK(nproc[0] * nproc[1] * nproc[2] == comm_size, "the number of proc %d %d %d does not match the comm size %d", nproc[0], nproc[1], nproc[2], comm_size);
}

static inline void pencil_nproc_hint(const int id, int nproc[3], const int comm_size, const int id_hint, const int nproc_hint[3]) {
    // get the id shared between the hint topo
    int sharedID = 0;
    for (int i = 0; i < 3; i++) {
        if (i != id && i != id_hint) {
            sharedID = i;
            break;
        }
    }
    nproc[id]       = 1;
    nproc[sharedID] = nproc_hint[sharedID];
    nproc[id_hint]  = comm_size / nproc[sharedID];

    FLUPS_INFO("my proc repartition is %d %d %d\n",nproc[0],nproc[1],nproc[2]);
    FLUPS_CHECK(nproc[0] * nproc[1] * nproc[2] == comm_size, "the number of proc %d %d %d does not match the comm size %d", nproc[0], nproc[1], nproc[2], comm_size);
>>>>>>> 64a1d1dd
}

#endif<|MERGE_RESOLUTION|>--- conflicted
+++ resolved
@@ -181,11 +181,8 @@
     nproc[id1] = (int)n1;
     nproc[id2] = (int)n2;
 
-<<<<<<< HEAD
+    FLUPS_INFO("my proc repartition is %d %d %d\n",nproc[0],nproc[1],nproc[2]);
     FLUPS_CHECK(nproc[0] * nproc[1] * nproc[2] == comm_size, "the number of proc %d %d %d does not match the comm size %d", nproc[0], nproc[1], nproc[2], comm_size, LOCATION);
-=======
-    FLUPS_INFO("my proc repartition is %d %d %d\n",nproc[0],nproc[1],nproc[2]);
-    FLUPS_CHECK(nproc[0] * nproc[1] * nproc[2] == comm_size, "the number of proc %d %d %d does not match the comm size %d", nproc[0], nproc[1], nproc[2], comm_size);
 }
 
 static inline void pencil_nproc_hint(const int id, int nproc[3], const int comm_size, const int id_hint, const int nproc_hint[3]) {
@@ -202,8 +199,7 @@
     nproc[id_hint]  = comm_size / nproc[sharedID];
 
     FLUPS_INFO("my proc repartition is %d %d %d\n",nproc[0],nproc[1],nproc[2]);
-    FLUPS_CHECK(nproc[0] * nproc[1] * nproc[2] == comm_size, "the number of proc %d %d %d does not match the comm size %d", nproc[0], nproc[1], nproc[2], comm_size);
->>>>>>> 64a1d1dd
+    FLUPS_CHECK(nproc[0] * nproc[1] * nproc[2] == comm_size, "the number of proc %d %d %d does not match the comm size %d", nproc[0], nproc[1], nproc[2], comm_size, LOCATION);
 }
 
 #endif