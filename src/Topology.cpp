/**
 * @file Topology.cpp
 * @author Thomas Gillis & Denis-Gabriel Caprace
 * @brief 
 * @version
 * @date 2019-07-26
 * 
 * @copyright Copyright © UCLouvain 2019
 * 
 */

#include "Topology.hpp"

using namespace FLUPS;

/**
 * @brief Construct a new Topology
 * 
 * @param nf the number of field (eg: real = 1, complex = 2)
 * @param axis the dimension of the fastest rotating index (eg: 0, 1 or 2)
 * @param nglob the global size per dim
 * @param nproc the number of proc per dim
 * @param isComplex indicate if the Topology uses complex indexing or not
 * @param axproc gives the order of the rank decomposition (eg. (0,2,1) to start decomposing in X then Z then Y). If NULL is passed, use by default (0,1,2).
 */
Topology::Topology(const int axis, const int nglob[3], const int nproc[3], const bool isComplex, const int axproc[3]) {
    BEGIN_FUNC;

    int comm_size, rank;
    MPI_Comm_size(MPI_COMM_WORLD,&comm_size);
    MPI_Comm_rank(MPI_COMM_WORLD,&rank);

<<<<<<< HEAD
    FLUPS_CHECK(nproc[0]*nproc[1]*nproc[2] == comm_size,"the total number of procs (=%d) have to be = to the comm size (=%d)",nproc[0]*nproc[1]*nproc[2], comm_size);
=======
    FLUPS_CHECK(nproc[0]*nproc[1]*nproc[2] == _comm_size,"the total number of procs (=%d) have to be = to the comm size (=%d)",nproc[0]*nproc[1]*nproc[2], _comm_size, LOCATION);
>>>>>>> 5f62cd78

    //-------------------------------------------------------------------------
    /** - get proc information  */
    //-------------------------------------------------------------------------
    for (int id = 0; id < 3; id++) {
        // total dimension
        _nglob[id] = nglob[id];
        // number of proc in each direction
        _nproc[id] = nproc[id];
        // store the proc axis, used to split the rank
        _axproc[id] = (axproc == NULL) ? id : axproc[id];
    }
    // split the rank
    ranksplit(rank, _axproc, _nproc, _rankd);

    //-------------------------------------------------------------------------
    /** - get memory axis and complex information  */
    //-------------------------------------------------------------------------
    _axis = axis;
    if (!isComplex) {
        _nf = 1;
    } else {
        _nf = 2;
    }

    //-------------------------------------------------------------------------
    /** - Get the sizes  */
    //-------------------------------------------------------------------------
    for (int id = 0; id < 3; id++) {
        // number of unknows everywhere except the last one
        _nbyproc[id] = nglob[id] / nproc[id];  // integer division = floor
        // if we are the last rank in the direction, we take everything what is left
        _nloc[id] = get_nloc(id, _rankd[id], this);
    }
}

/**
 * @brief Destroy the Topology
 * 
 */
Topology::~Topology() {}

/**
 * @brief compute the sarting and ending ids for the current topo in order to be inside the other topology's bounds
 * 
 * @param shift the shift between the 2 topos: current topo in (0,0,0) = other topo in (shift)
 * @param other the other topology
 * @param start the start index to use in the current topo
 * @param end the end index to use in the current topo
 */
void Topology::cmpt_intersect_id(const int shift[3], const Topology* other, int start[3], int end[3]) const {
    BEGIN_FUNC;
    FLUPS_CHECK(this->isComplex() == other->isComplex(), "The two topo have to be both complex or real", LOCATION);

    for (int id = 0; id < 3; id++) {
        const int onglob = other->nglob(id);

        start[id] = 0;
        end[id]   = 0;
        // for the input configuration
        for (int i = 0; i < _nloc[id]; ++i) {
            // get the global id in the other topology
            int oid_global = _rankd[id] * _nbyproc[id] + i + shift[id];
            if (oid_global <= 0) start[id] = i;
            if (oid_global < onglob) end[id] = i + 1;
        }
        FLUPS_CHECK(end[id]-start[id]>0,"iend has to be at least 1 bigger than istart: my nloc = %d %d %d vs other %d %d %d",_nloc[0],_nloc[1],_nloc[2],other->nloc(0),other->nloc(1),other->nloc(2), LOCATION);
    }
}

// /**
//  * @brief Compute the length (along _axis dimension) of an intersection between two topologies
//  * 
//  * For each proc of the current topology, we compute the lenght of the intersection with every other proc of the other topology.
//  * The length is taken as the maximum continuous amount of data aligned in the current topo's axis
//  * 
//  * For example, if we want to compute the naxis between proc P0 on the current topo with the horizontal axis,
//  * with proc P1 from other topology ( with a vertical axis), the length is 10
//  * ```
//  *                  P1
//  *       ----+-----------------+----
//  *           |   |             |
//  *  |        |   |             |        |
//  *  |        |   l=36          |        |
//  *  +-----------------------------------+
//  *  |   ---------- l=20 ---------->     |   P0
//  *  |                                   |
//  *  +--------+--------+--------+--------+
//  *  |        |   |             |        |
//  *  |        |   v             |        |
//  *       ----+-----------------+----
//  *              <--- n=10 --->
//  * ```
//  * 
//  * @param other the other topology
//  * @param istart the starting index for the current proc data (using #cmpt_intersect_id)
//  * @param iend the end index of the current proc data (using #cmpt_intersect_id)
//  * @param naxis array of the length from this proc to any other proc in the other topology
//  */
// void Topology::cmpt_intersect_naxis(const Topology* other, const int istart[3], const int iend[3], const int ishift[3], int* naxis) const {
//     int in_idStart[3];
//     get_istart_glob(in_idStart, this);
//     in_idStart[0] = in_idStart[0] + istart[0];
//     in_idStart[1] = in_idStart[1] + istart[1];
//     in_idStart[2] = in_idStart[2] + istart[2];

//     // go through each other proc
//     for (int p2 = 0; p2 < other->nproc(2); p2++) {
//         for (int p1 = 0; p1 < other->nproc(1); p1++) {
//             for (int p0 = 0; p0 < other->nproc(0); p0++) {
//                 int p[3] = {p0, p1, p2};

//                 // compute the intersection volume
//                 int intersectVol[3];
//                 for (int id = 0; id < 3; id++) {
//                     // left limit of the intersection
//                     int in_idleft  = _rankd[id] * _nbyproc[id] + istart[id] + ishift[id];
//                     int out_idleft = p[id] * other->nbyproc(id);
//                     int limleft    = std::max(in_idleft, out_idleft);
//                     // right limit of the intersection
//                     int in_idright  = in_idleft + iend[id];
//                     int out_idright = out_idleft + get_nloc(id, p[id], other);
//                     int limright    = std::min(in_idright, out_idright);
//                     // store inside the volume
//                     intersectVol[id] = ((limright - limleft) > 0) ? limright - limleft : 0;
//                 }

//                 if (intersectVol[0] * intersectVol[1] * intersectVol[2] > 0) {
//                     // if we have an intersection, store the length of it
//                     naxis[rankindex(p, other)] = intersectVol[_axis];
//                 } else {
//                     // if not, store 0
//                     naxis[rankindex(p, other)] = 0;
//                 }
//             }
//         }
//     }
// }

/**
 * @brief display topology most important info
 * 
 */
void Topology::disp() const {
    BEGIN_FUNC;

    int comm_size, rank;
    MPI_Comm_size(MPI_COMM_WORLD,&comm_size);
    MPI_Comm_rank(MPI_COMM_WORLD,&rank);

    FLUPS_INFO("------------------------------------------");
    FLUPS_INFO("## Topology created on proc %d/%d", rank, comm_size);
    FLUPS_INFO(" - axis = %d", _axis);
    FLUPS_INFO(" - nglob = %d %d %d", _nglob[0], _nglob[1], _nglob[2]);
    FLUPS_INFO(" - nloc = %d %d %d", _nloc[0], _nloc[1], _nloc[2]);
    FLUPS_INFO(" - nproc = %d %d %d", _nproc[0], _nproc[1], _nproc[2]);
    FLUPS_INFO(" - rankd = %d %d %d", _rankd[0], _rankd[1], _rankd[2]);
    FLUPS_INFO(" - nbyproc = %d %d %d", _nbyproc[0], _nbyproc[1], _nbyproc[2]);
    FLUPS_INFO(" - axproc = %d %d %d", _axproc[0], _axproc[1], _axproc[2]);
    FLUPS_INFO(" - isComplex = %d", _nf == 2);
    // FLUPS_INFO(" - h = %f %f %f",_h[0],_h[1],_h[2]);
    // FLUPS_INFO(" - L = %f %f %f",_L[0],_L[1],_L[2]);
    FLUPS_INFO("------------------------------------------");
}

void Topology::disp_rank() const{
    double* rankdata = (double*) fftw_malloc(sizeof(double)*this->locmemsize());
    int rank;
    MPI_Comm_rank(MPI_COMM_WORLD,&rank);
    for(int i=0; i<this->locmemsize(); i++){
        rankdata[i] = rank;
    }

    std::string name = "rank_topo_axis" + std::to_string(this->axis());
    hdf5_dump(this, name, rankdata);
}<|MERGE_RESOLUTION|>--- conflicted
+++ resolved
@@ -30,11 +30,7 @@
     MPI_Comm_size(MPI_COMM_WORLD,&comm_size);
     MPI_Comm_rank(MPI_COMM_WORLD,&rank);
 
-<<<<<<< HEAD
-    FLUPS_CHECK(nproc[0]*nproc[1]*nproc[2] == comm_size,"the total number of procs (=%d) have to be = to the comm size (=%d)",nproc[0]*nproc[1]*nproc[2], comm_size);
-=======
     FLUPS_CHECK(nproc[0]*nproc[1]*nproc[2] == _comm_size,"the total number of procs (=%d) have to be = to the comm size (=%d)",nproc[0]*nproc[1]*nproc[2], _comm_size, LOCATION);
->>>>>>> 5f62cd78
 
     //-------------------------------------------------------------------------
     /** - get proc information  */
