/**
 * @file FFTW_plan_dim.cpp
 * @author Thomas Gillis
 * @brief 
 * @version
 * @date 2019-07-16
 * 
 * @copyright Copyright © UCLouvain 2019
 * 
 */
#include "FFTW_plan_dim.hpp"

/**
 * @brief Construct a new FFTW_plan_dim object
 * 
 * @param dimID the dimension id in the non-transpose reference = the field reference
 * @param h the grid spacing
 * @param L the lenght of the computational domain
 * @param mybc the boundary condition to use for this plan
 * @param sign the sign of the plan (UP_FORWARD or UP_BACKWARD)
 * @param isGreen boolean to indicate if the plan is intended for Green's function
 */
FFTW_plan_dim::FFTW_plan_dim(const int dimID, const double h[3], const double L[3], const BoundaryType mybc[2], const int sign, const bool isGreen) : _dimID(dimID),
                                                                                                                                                          _sign(sign),
                                                                                                                                                          _isGreen(isGreen) {
    BEGIN_FUNC
    //-------------------------------------------------------------------------
    // sanity checks
    //-------------------------------------------------------------------------
    assert(dimID < 3);
    assert(dimID >= 0);

    //-------------------------------------------------------------------------
    // Initialisation of the sizes and types
    //-------------------------------------------------------------------------
    _bc[0] = mybc[0];
    _bc[1] = mybc[1];
    //determine the type of the solver
    int mytype = _bc[0] + _bc[1];
    //-------------------------------------------------------------------------
    // Get type and mult factors
    //-------------------------------------------------------------------------
    if (mytype <= SYMSYM) {
        _type     = SYMSYM;
        _normfact = 1.0;
        _volfact  = 1.0;  // no convolution so no multiplication by h
        _kfact    = c_2pi / (2.0 * L[_dimID]);
        _koffset  = 0.0;
        if (_isGreen) _isSpectral = true;
    } else if (mytype <= MIXUNB) {
        _type     = MIXUNB;
        _normfact = 1.0;
        _volfact  = h[_dimID];
        _kfact    = c_2pi / (4.0 * L[_dimID]);
        _koffset  = 0.0;
    } else if (mytype == PERPER) {
        _type     = PERPER;
        _normfact = 1.0;
        _volfact  = 1.0;  // no convolution so no multiplication by h
        _kfact    = c_2pi / (L[_dimID]);
        _koffset  = 0.0;
        if (_isGreen) _isSpectral = true;
    } else if (mytype == UNBUNB) {
        _type     = UNBUNB;
        _normfact = 1.0;
        _volfact  = h[_dimID];
        _kfact    = c_2pi / (2.0 * L[_dimID]);
        _koffset  = 0.0;
    } else {
        UP_ERROR("Invalid combination of BCs")
    }
}
FFTW_plan_dim::~FFTW_plan_dim() {
    BEGIN_FUNC
    if (_plan != NULL) fftw_destroy_plan(_plan);
}

/**
 * @brief Initialize the FFTW_plan_dim by performing a 'dry run'
 * 
 * The function redirects to one of the init functions depending on the type:
 * - _init_real2real()
 * - _init_mixunbounded()
 * - _init_periodic()
 * - _init_unbounded()
 * 
 * Each of the sub-function initializes the following variables
 * - #_n_in the size of data provided as input to the FFTW (i.e. the number of real or complex numbers)
 * - #_n_out the size of data that comes out of the FFTW
 * - #_fieldstart the index to start the FFTW (non zero for mixunbounded solvers)
 * - #_isr2c is true if this plan switches to the complex numbers
 * - #_imult is true if we used a DST
 * - #_kind the kind of FFTW plan to execute (for SYMSYM and MIXUNB plans only)
 * - #_symstart the symmetry start, for the Green's function only
 * 
 * @param size the current size of data in during dry run (hence already partially transformed)
 * @param isComplex the current complex state of the data
 */
void FFTW_plan_dim::init(const int size[3], const bool isComplex) {
    BEGIN_FUNC
    //-------------------------------------------------------------------------
    // sanity checks
    //-------------------------------------------------------------------------
    assert(size[_dimID] >= 0);

    //-------------------------------------------------------------------------
    // redirect to the corresponding subfunction
    //-------------------------------------------------------------------------
    if (_type == SYMSYM) {
        _init_real2real(size, isComplex);
    } else if (_type == MIXUNB) {
        // _n = 2*size[dimID]; // we have to double the size
        _init_mixunbounded(size, isComplex);
    } else if (_type == PERPER) {
        //this is the only transform that could give a R2C on data and being spectral for green
        _init_periodic(size, isComplex); 
    } else if (_type == UNBUNB) {
        _init_unbounded(size, isComplex);
    }
}

/**
 * @brief Initialize for a real to real plan
 * 
 * @param size 
 * @param isComplex 
 * 
 * -------------------------------------
 * We do the following operations:
 */
void FFTW_plan_dim::_init_real2real(const int size[3], const bool isComplex) {
    BEGIN_FUNC
    //-------------------------------------------------------------------------
    /** - sanity checks */
    //-------------------------------------------------------------------------
    UP_CHECK0(isComplex == false,"the data cannot be complex");

    //-------------------------------------------------------------------------
    /** - get the memory details (#_n_in, #_n_out, #_fieldstart, #_shiftgreen and #__isr2c)  */
    //-------------------------------------------------------------------------
    if (!_isGreen) {
        _n_in  = size[_dimID];
        _n_out = size[_dimID];
    } else {
        _n_in  = size[_dimID] + 1;
        _n_out = size[_dimID] + 1;
    }

    _fieldstart = 0;

    // no switch to complex
    _isr2c      = false;
    _shiftgreen = 0;

    //-------------------------------------------------------------------------
    /** - get the #_symstart if is Green */
    //-------------------------------------------------------------------------
    _symstart = 0;  // if no symmetry is needed, set to 0

    //-------------------------------------------------------------------------
    /** - update #_normfact factor */
    //-------------------------------------------------------------------------
    _normfact *= 1.0 / (2.0 * size[_dimID]);

    //-------------------------------------------------------------------------
    /** - Get the #_kind of Fourier transforms and #_imult */
    //-------------------------------------------------------------------------
    if (_isGreen) {
        if (_bc[0] != _bc[1])
            _koffset = 0.5;
        return;
    } else if (_bc[0] == EVEN) {  // We have a DCT

        _imult = false;  // we do NOT have to multiply by i=sqrt(-1)

        if (_bc[1] == EVEN) {
            if (_sign == UP_FORWARD) _kind = FFTW_REDFT10;  // DCT type II
            if (_sign == UP_BACKWARD) _kind = FFTW_REDFT01; // DCT type III
        } else if (_bc[1] == ODD) {
            if (_sign == UP_FORWARD) _kind = FFTW_REDFT11;  // DCT type IV
            if (_sign == UP_BACKWARD) _kind = FFTW_REDFT11; // DCT type IV
            _koffset = 0.5;
        }
    } else if (_bc[0] == ODD) {  // We have a DST

        _imult = true;  // we DO have to multiply by -i=-sqrt(-1)

        if (_bc[1] == ODD) {
            if (_sign == UP_FORWARD) _kind = FFTW_RODFT10;  // DST type II
            if (_sign == UP_BACKWARD) _kind = FFTW_RODFT01; // DST type III
            _shiftgreen = 1;
        } else if (_bc[1] == EVEN) {
            if (_sign == UP_FORWARD) _kind = FFTW_RODFT11;  // DST type IV
            if (_sign == UP_BACKWARD) _kind = FFTW_RODFT11; // DST type IV
            _koffset = 0.5;
        }
    } else {
        UP_ERROR("unable to init the solver required\n")
    }
}

/**
 * @brief Initialize for a mix unbounded-symmetry plan
 * 
 * @param size 
 * @param isComplex 
 * 
 * ----------------------------------------
 * We do the following operations
 */
<<<<<<< HEAD
void FFTW_plan_dim::_init_mixunbounded(const int size[DIM], const bool isComplex) {
=======
void FFTW_plan_dim::_init_mixpoisson(const int size[3], const bool isComplex) {
>>>>>>> a872835a
    BEGIN_FUNC
    //-------------------------------------------------------------------------
    /** - sanity checks */
    //-------------------------------------------------------------------------
    UP_CHECK0(isComplex == false,"the data cannot be complex");

    //-------------------------------------------------------------------------
    /** - get the memory details (#_n_in, #_n_out, #_fieldstart and #__isr2c)  */
    //-------------------------------------------------------------------------
    if (!_isGreen) {
        _n_in  = 2 * size[_dimID];
        _n_out = 2 * size[_dimID];
    } else if (_isGreen) {
        //Different because the Green's function is to be seen as "vertex centered",
        //as opposed to data which are "cell cenetered".
        _n_in  = 2 * size[_dimID] + 1;
        _n_out = 2 * size[_dimID] + 1;
    }

    _isr2c = false;

    if (_isGreen)
        _fieldstart = 0;
    else if (_bc[0] == UNB)
        _fieldstart = size[_dimID];  // padding to the left
    else if (_bc[1] == UNB)
        _fieldstart = 0;  // padding to the right

    //-------------------------------------------------------------------------
    /** - get the #_symstart if is Green */
    //-------------------------------------------------------------------------
    _symstart = 0;  // if no symmetry is needed, set to 0
    //-------------------------------------------------------------------------
    /** - update #_normfact factor */
    //-------------------------------------------------------------------------
    _normfact *= 1.0 / (4.0 * size[_dimID]);
    //-------------------------------------------------------------------------
    /** - Get the #_kind of Fourier transforms, #_imult and #_shiftgreen */
    //-------------------------------------------------------------------------
    if (_isGreen) {
        _imult      = false;
        _shiftgreen = 0;
        // The Green function is ALWAYS EVEN - EVEN
        if (_sign == UP_FORWARD) _kind = FFTW_REDFT00;  // DCT type I
        if (_sign == UP_BACKWARD) _kind = FFTW_REDFT00;
    } else {
        if ((_bc[0] == EVEN && _bc[1] == UNB) || (_bc[0] == UNB && _bc[1] == EVEN)) {  // We have a DCT - we are EVEN - EVEN over 2L
            _imult      = false;
            _shiftgreen = 0;
            if (_sign == UP_FORWARD) _kind = FFTW_REDFT10;  // DCT type II
            if (_sign == UP_BACKWARD) _kind = FFTW_REDFT01; // DCT type III
        } else if ((_bc[0] == UNB && _bc[1] == ODD) || (_bc[0] == ODD && _bc[1] == UNB)) {  // We have a DST - we are ODD - ODD over 2L
            _imult      = true;
            _shiftgreen = 1;
            if (_sign == UP_FORWARD) _kind = FFTW_RODFT10;  // DST type II
            if (_sign == UP_BACKWARD) _kind = FFTW_RODFT01; // DST type III
        } else {
            UP_ERROR("unable to init the solver required\n")
        }
    }
}

/**
 * @brief Initialize for a periodic plan
 * 
 * @param size 
 * @param isComplex if the data is already complex
 * 
 * ----------------------------------------
 * We do the following operations
 */
void FFTW_plan_dim::_init_periodic(const int size[3], const bool isComplex) {
    BEGIN_FUNC
    //-------------------------------------------------------------------------
    /** - get the memory details (#_n_in, #_n_out, #_fieldstart, #_shiftgreen and #__isr2c)  */
    //-------------------------------------------------------------------------
    if (isComplex) {
        _n_in  = size[_dimID];  // takes n complex, return n complex
        _n_out = size[_dimID];

        _isr2c = false;
        _isInputReal = false;
    } else {
        _n_in  = size[_dimID];   // takes n real
        _n_out = _n_in / 2 + 1;  // return n_in/2 + 1 complex

        _isr2c = true;
        _isInputReal = true;
    }
    
    _fieldstart = 0;
    _shiftgreen = 0;

    //-------------------------------------------------------------------------
    /** - get the #_symstart if is Green */
    //-------------------------------------------------------------------------
    _symstart = 0;  // if no symmetry is needed, set to 0
    if(isComplex )
        _symstart = size[_dimID]/2;
    
    //-------------------------------------------------------------------------
    /** - update #_normfact factor */
    //-------------------------------------------------------------------------
    _normfact *= 1.0 / (size[_dimID]);
    //-------------------------------------------------------------------------
    /** - Get the #_imult factor */
    //-------------------------------------------------------------------------
    _imult = false;
}

/**
 * @brief initialize the plan for unbounded solvers
 * 
 * @param size the size
 * @param isComplex if the data is already complex
 * 
 * 
 *--------------------------------------
 * We do the following operations:
 */
void FFTW_plan_dim::_init_unbounded(const int size[3], const bool isComplex) {
    BEGIN_FUNC
    //-------------------------------------------------------------------------
    /** - get the memory details (#_n_in, #_n_out, #_fieldstart, #_shiftgreen and #__isr2c)  */
    //-------------------------------------------------------------------------
    if (isComplex) {
        _n_in  = 2 * size[_dimID];  // takes 2n complex, return 2n complex
        _n_out = 2 * size[_dimID];

        _isr2c = false;
    } else {
        _n_in  = 2 * size[_dimID];  // takes 2n real (because of the padding)
        _n_out = _n_in / 2 + 1;     // return n_in/2 + 1 complex

        _isr2c = true;
    }

    _fieldstart = 0;
    _shiftgreen = 0;
    //-------------------------------------------------------------------------
    /** - get the #_symstart if is Green */
    //-------------------------------------------------------------------------
    _symstart = size[_dimID];
    //-------------------------------------------------------------------------
    /** - update #_normfact factor */
    //-------------------------------------------------------------------------
    _normfact *= 1.0 / (2 * size[_dimID]);
    //-------------------------------------------------------------------------
    /** - Get the #_imult */
    //-------------------------------------------------------------------------
    _imult = false;
}

/**
 * @brief allocate the plan based on the information computed by _init()
 * 
 * The function redirects to one of the init functions depending on the type:
 * - _allocate_plan_real()
 * - _allocate_plan_complex()
 * 
 * @param size_plan the size of the data BEFORE THE PLAN is executed
 * @param isComplex if the transpoed data is complex or real
 * @param data the pointer to the transposed data (has to be allocated)
 */
<<<<<<< HEAD
void FFTW_plan_dim::allocate_plan(const Topology *topo, double* data) {
=======
void FFTW_plan_dim::allocate_plan(const int size_plan[3], double* data) {
>>>>>>> a872835a
    BEGIN_FUNC
    //-------------------------------------------------------------------------
    // allocate the plan
    //-------------------------------------------------------------------------
    if (_type == SYMSYM || _type == MIXUNB) {
        _allocate_plan_real(topo, data);
    } else if (_type == PERPER || _type == UNBUNB) {
        _allocate_plan_complex(topo, data);
    }
}

/**
 * @brief Allocate a plan that only treats real numbers
 * 
 * @note
 * The howmany is recomputed if we consider a Green function since it has been symmetrized
 * on the entire domain
 * 
 * @warning
 * If there is a r2c tranform we will perfom upto 2 spurious transform.
 * This is not important since the Green's transform is only performed once
 * 
 * @param memsize the size of the data BEFORE THE PLAN is executed
 * @param data the pointer to the transposed data (has to be allocated)
 * 
 */
<<<<<<< HEAD
void FFTW_plan_dim::_allocate_plan_real(const Topology *topo, double* data) {
=======
void FFTW_plan_dim::_allocate_plan_real(const int memsize[3], double* data) {
>>>>>>> a872835a
    BEGIN_FUNC
    //-------------------------------------------------------------------------
    /** - Sanity checks */
    //-------------------------------------------------------------------------
    assert(data != NULL);

    const int memsize[3] = {topo->nloc(0), topo->nloc(1), topo->nloc(2)}; //the "current" size, corresponding to size_tmp during the dry run, see _init_plansAndTopos

    //-------------------------------------------------------------------------
    /** - If is Green and #_type is SYMSYM, exit */
    //-------------------------------------------------------------------------
    if (_isGreen && _type == SYMSYM) {
        _plan = NULL;

        INFOLOG("------------------------------------------\n");
        INFOLOG("## no real to real plan created for Green\n");
        INFOLOG("------------------------------------------\n");
        return;
    }

    //-------------------------------------------------------------------------
    /** - Get compute the rank and the stides  */
    //-------------------------------------------------------------------------
    // the array has to be (n[3] x n[2] x n[1])
    // the jth element of transform k is at k*idist+j*istride
    int rank    = 1;
    int istride = topo->nf() ;
    int ostride = topo->nf() ;
    int idist   = memsize[_dimID]*topo->nf();
    int odist   = memsize[_dimID]*topo->nf();

    //-------------------------------------------------------------------------
    /** - If is Green, compute #_howmany  */
    //-------------------------------------------------------------------------
    _howmany = 1;
    for (int id = 0; id < _dimID; id++) _howmany *= memsize[id];
    for (int id = _dimID + 1; id < 3; id++) _howmany *= memsize[id];

    //-------------------------------------------------------------------------
    /** - Create the plan  */
    //-------------------------------------------------------------------------
    _plan = fftw_plan_many_r2r(rank, (int*)(&_n_in), _howmany,
                               data, NULL, istride, idist,
                               data, NULL, ostride, odist, &_kind, FFTW_FLAG);

    INFOLOG("------------------------------------------\n");
    if (_type == SYMSYM) {
        INFOLOG2("## SYMSYM plan created for plan r2r (=%d)\n", _type);
    } else if (_type == MIXUNB) {
        INFOLOG2("## SYMSYM plan created for plan mix (=%d)\n", _type);
    }
    INFOLOG4("memsize = %d x %d x %d\n", memsize[0], memsize[1], memsize[2]);
    INFOLOG2("howmany   = %d\n", _howmany);
    INFOLOG2("size n    = %d\n", _n_in);
    INFOLOG3("istride (double) = %d - idist = %d\n", istride, idist);
    INFOLOG3("ostride (double) = %d - odist = %d\n", ostride, odist);
    INFOLOG("------------------------------------------\n");
}

/**
 * @brief allocate a plan that treats complex numbers (r2c or c2c)
 * 
 * @note
 * The howmany is recomputed if we consider a Green function since it has been symmetrized
 * on the entire domain
 * 
 * @warning
 * If there is a r2c tranform we will perfom upto 2 spurious transform.
 * This is not important since the Green's transform is only performed once
 * 
 * 
 * @param memsize the size of the data BEFORE THE PLAN is executed
 * @param data memory
 */
<<<<<<< HEAD
void FFTW_plan_dim::_allocate_plan_complex(const Topology *topo, double* data) {
=======
void FFTW_plan_dim::_allocate_plan_complex(const int memsize[3], double* data) {
>>>>>>> a872835a
    BEGIN_FUNC

    assert(data != NULL);

    const int memsize[3] = {topo->nloc(0), topo->nloc(1), topo->nloc(2)}; //the "current" size, corresponding to size_tmp during the dry run, see _init_plansAndTopos

    if (_isGreen && _type == PERPER) {
        _plan = NULL;

        INFOLOG("------------------------------------------\n");
        INFOLOG("## no DFT plan created for Green\n");
        INFOLOG("------------------------------------------\n");
        return;
    }

    // the jth element of transform k is at k*idist+j*istride
    int rank = 1;
    // if we are green we need to recompute howmany
    _howmany = 1;
    for (int id = 0; id < _dimID; id++) _howmany *= memsize[id];
    for (int id = _dimID + 1; id < 3; id++) _howmany *= memsize[id];

    // strides
    int istride = 1;
    int ostride = 1;
    int idist   = memsize[_dimID];
    int odist   = memsize[_dimID];

    // incomming arrays depends if we are a complex switcher or not
    if (_isr2c) {
        // idist has been obtained from a the incomming size
        odist /= 2;

        INFOLOG("------------------------------------------\n");
        if (_type == PERPER) {
            INFO2("## R2C plan created for plan periodic-periodic (=%d)\n", _type);
        } else if (_type == UNBUNB) {
            INFO2("## R2C plan created for plan unbounded (=%d)\n", _type);
        }
        // INFOLOG2("orderedID = %d\n",_orderID);
        if (_sign == UP_FORWARD) {
            INFOLOG("FORWARD transfrom\n");
        } else if (_sign == UP_BACKWARD) {
            INFOLOG("BACKWARD transfrom\n");
        }
        INFOLOG4("memsize = %d x %d x %d\n", memsize[0], memsize[1], memsize[2]);
        INFOLOG2("dimID     = %d\n", _dimID);
        INFOLOG2("howmany   = %d\n", _howmany);
        INFOLOG2("size n    = %d\n", _n_in);
        INFOLOG3("istride (double)  = %d - idist = %d\n", istride, idist);
        INFOLOG3("ostride (complex) = %d - odist = %d\n", ostride, odist);
        INFOLOG("------------------------------------------\n");

        // set the plan - there is no offset in r2c or c2c possible
        if (_sign == UP_FORWARD) {
            _plan = fftw_plan_many_dft_r2c(rank, (int*)(&_n_in), _howmany,
                                           data, NULL, istride, idist,
                                           (fftw_complex*)data, NULL, ostride, odist, FFTW_FLAG);
        } else {
            _plan = fftw_plan_many_dft_c2r(rank, (int*)(&_n_in), _howmany,
                                           (fftw_complex*)data, NULL, ostride, odist,
                                           data, NULL, istride, idist, FFTW_FLAG);
        }

    } else {
        // set the plan
        _plan = fftw_plan_many_dft(rank, (int*)(&_n_in), _howmany,
                                   (fftw_complex*)data, NULL, istride, idist,
                                   (fftw_complex*)data, NULL, ostride, odist, _sign, FFTW_FLAG);

        // INFOLOG ("------------------------------------------\n");
        // if      (_type == PERPER) {INFO2("## C2C plan created for plan periodic-periodic (=%d)\n",_type);}
        // else if (_type == UNBUNB) {INFO2("## C2C plan created for plan unbounded (=%d)\n",_type);}
        // // INFOLOG2("orderedID = %d\n",_orderID);
        // if      (_sign == UP_FORWARD){ INFOLOG("FORWARD transfrom\n");}
        // else if (_sign == UP_BACKWARD){ INFOLOG("BACKWARD transfrom\n");}
        // INFOLOG4("size = %d x %d x %d\n",memsize[0],memsize[1],memsize[2]);
        // INFOLOG2("dimID = %d\n",_dimID);
        // INFOLOG2("howmany = %d\n",_howmany);
        // INFOLOG2("size n = %d\n",_n_in);
        // INFOLOG3("istride (complex) = %d - idist = %d\n",istride,idist);
        // INFOLOG3("ostride (complex) = %d - odist = %d\n",ostride,odist);
        // INFOLOG ("------------------------------------------\n");
    }
}

/**
 * @brief Executes the plan
 * 
 */
void FFTW_plan_dim::execute_plan() {
    BEGIN_FUNC

    UP_CHECK0(!_isSpectral,"Trying to execute a plan for data which is already spectral");

    // run the plan
    if (_type == SYMSYM) {
        INFO2(">> Doing plan real2real for dim %d\n", _dimID);
    } else if (_type == MIXUNB) {
        INFO2(">> Doing plan mix for dim %d\n", _dimID);
    } else if (_type == PERPER) {
        INFO2(">> Doing plan periodic-periodic for dim %d\n", _dimID);
    } else if (_type == UNBUNB) {
        INFO2(">> Doing plan unbounded for dim %d\n", _dimID);
    }
    fftw_execute(_plan);
}

/**
 * @brief display the FFTW_plan_dim object
 * 
 */
void FFTW_plan_dim::disp() {
    BEGIN_FUNC
    INFO("------------------------------------------\n");
    INFO2("## Plan num created for dimension %d\n", _dimID);
    if (_type == SYMSYM) {
        INFO2("- type = real2real (=%d)\n", _type);
    } else if (_type == MIXUNB) {
        INFO2("- type = mix (=%d)\n", _type);
    } else if (_type == PERPER) {
        INFO2("- type = periodic-periodic (=%d)\n", _type);
    } else if (_type == UNBUNB) {
        INFO2("- type = unbounded (=%d)\n", _type);
    }
    if (_bc[0] == EVEN) {
        INFO("- bc = { EVEN ,");
    } else if (_bc[0] == ODD) {
        INFO("- bc = { ODD  ,");
    } else if (_bc[0] == UNB) {
        INFO("- bc = { UNB  ,");
    } else if (_bc[0] == PER) {
        INFO("- bc = { PER  ,");
    }
    if (_bc[1] == EVEN) {
        INFO(" EVEN}\n");
    } else if (_bc[1] == ODD) {
        INFO(" ODD}\n");
    } else if (_bc[1] == UNB) {
        INFO(" UNB}\n");
    } else if (_bc[1] == PER) {
        INFO(" PER}\n");
    }
    if (_type == SYMSYM || _type == MIXUNB) {
        if (_kind == FFTW_REDFT00) {
            INFO("- kind = REDFT00 = DCT type I\n")
        }
        if (_kind == FFTW_REDFT10) {
            INFO("- kind = REDFT10 = DCT type II\n")
        }
        if (_kind == FFTW_REDFT01) {
            INFO("- kind = REDFT01 = DCT type III\n")
        }
        if (_kind == FFTW_REDFT11) {
            INFO("- kind = REDFT11 = DCT type IV\n")
        }
        if (_kind == FFTW_RODFT00) {
            INFO("- kind = RODFT00 = DST type I\n")
        }
        if (_kind == FFTW_RODFT10) {
            INFO("- kind = RODFT10 = DST type II\n")
        }
        if (_kind == FFTW_RODFT01) {
            INFO("- kind = RODFT01 = DST type III\n")
        }
        if (_kind == FFTW_RODFT11) {
            INFO("- kind = RODFT11 = DST type IV\n")
        }
    }
    INFO2("- dimID      = %d\n", _dimID);
    INFO2("- is Green   ? %d\n", _isGreen);
    INFO2("- s2Complex  ? %d\n", _isr2c);
    INFO2("- n_in       = %d\n", _n_in);
    INFO2("- n_out      = %d\n", _n_out);
    INFO2("- howmany    = %d\n", _howmany);
    INFO2("- fieldstart = %d\n", _fieldstart);
    INFO2("- shiftgreen = %d\n", _shiftgreen);
    INFO2("- isSpectral ? %d\n", _isSpectral);
    if (_sign == UP_FORWARD) {
        INFO("- FORWARD plan\n");
    } else if (_sign == UP_BACKWARD) {
        INFO("- BACKWARD plan\n");
    }

    INFO("------------------------------------------\n");
}<|MERGE_RESOLUTION|>--- conflicted
+++ resolved
@@ -208,11 +208,7 @@
  * ----------------------------------------
  * We do the following operations
  */
-<<<<<<< HEAD
-void FFTW_plan_dim::_init_mixunbounded(const int size[DIM], const bool isComplex) {
-=======
-void FFTW_plan_dim::_init_mixpoisson(const int size[3], const bool isComplex) {
->>>>>>> a872835a
+void FFTW_plan_dim::_init_mixunbounded(const int size[3], const bool isComplex) {
     BEGIN_FUNC
     //-------------------------------------------------------------------------
     /** - sanity checks */
@@ -377,11 +373,7 @@
  * @param isComplex if the transpoed data is complex or real
  * @param data the pointer to the transposed data (has to be allocated)
  */
-<<<<<<< HEAD
 void FFTW_plan_dim::allocate_plan(const Topology *topo, double* data) {
-=======
-void FFTW_plan_dim::allocate_plan(const int size_plan[3], double* data) {
->>>>>>> a872835a
     BEGIN_FUNC
     //-------------------------------------------------------------------------
     // allocate the plan
@@ -408,11 +400,7 @@
  * @param data the pointer to the transposed data (has to be allocated)
  * 
  */
-<<<<<<< HEAD
 void FFTW_plan_dim::_allocate_plan_real(const Topology *topo, double* data) {
-=======
-void FFTW_plan_dim::_allocate_plan_real(const int memsize[3], double* data) {
->>>>>>> a872835a
     BEGIN_FUNC
     //-------------------------------------------------------------------------
     /** - Sanity checks */
@@ -487,11 +475,7 @@
  * @param memsize the size of the data BEFORE THE PLAN is executed
  * @param data memory
  */
-<<<<<<< HEAD
 void FFTW_plan_dim::_allocate_plan_complex(const Topology *topo, double* data) {
-=======
-void FFTW_plan_dim::_allocate_plan_complex(const int memsize[3], double* data) {
->>>>>>> a872835a
     BEGIN_FUNC
 
     assert(data != NULL);
