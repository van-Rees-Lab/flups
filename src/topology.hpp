--- conflicted
+++ resolved
@@ -1,6 +1,6 @@
 /**
  * @file topology.hpp
- * @author Thomas Gillis
+ * @author Thomas Gillis & Denis-Gabriel Caprace
  * @brief 
  * @version
  * @date 2019-07-26
@@ -85,12 +85,7 @@
      * @return size_t 
      */
     inline size_t globmemsize() const { return _nglob[0] * _nglob[1] * _nglob[2] * _nf; }
-<<<<<<< HEAD
-    void          cmpt_intersect_id(const int shift[3], const Topology *other, int start[3], int end[3]) const;
-    // inline int  get_istart_glob(const int dim) const { return _rankd[dim] * _nbyproc[dim]; }
-
-=======
->>>>>>> a872835a
+
     /**
      * @brief compute the rank in the other topology of the processor containing the data i
      * 
@@ -194,14 +189,6 @@
 }
 
 /**
-<<<<<<< HEAD
- * @brief Get the istart in global indexing
- * 
- * @param istart start index along the ax0 direction (fast rotating index in current topo), ax1 and ax2
- * @param topo 
- */
-inline static void get_istart_glob(int istart[3], const Topology *topo) {
-=======
  * @brief return the starting local index for the data (i0,i1,i2) in the order of the axis given
  *
  * @param axis index of the axis corresponding to i0
@@ -226,8 +213,13 @@
     return i[dax0] * nf + topo->nloc(ax0) * nf * (i[dax1] + topo->nloc(ax1) * i[dax2]);
 }
 
+/**
+ * @brief Get the istart in global indexing
+ * 
+ * @param istart start index along the ax0 direction (fast rotating index in current topo), ax1 and ax2
+ * @param topo 
+ */
 inline static void get_idstart_glob(int istart[3], const Topology *topo) {
->>>>>>> a872835a
     const int ax0 = topo->axis();
     const int ax1 = (ax0 + 1) % 3;
     const int ax2 = (ax0 + 2) % 3;
