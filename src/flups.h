--- conflicted
+++ resolved
@@ -320,17 +320,8 @@
  */
 
 // get a new solver
-<<<<<<< HEAD
-// #ifndef PROF
-FLUPS_Solver* flups_init_(FLUPS_Topology* t, const FLUPS_BoundaryType bc[3][2], const double h[3], const double L[3]);
-// #else
-FLUPS_Solver* flups_init(FLUPS_Topology* t, const FLUPS_BoundaryType bc[3][2], const double h[3], const double L[3],FLUPS_Profiler* prof);
-// #endif
-=======
-
 FLUPS_Solver* flups_init(FLUPS_Topology* t, const FLUPS_BoundaryType bc[3][2], const double h[3], const double L[3]);
 FLUPS_Solver* flups_init_timed(FLUPS_Topology* t, const FLUPS_BoundaryType bc[3][2], const double h[3], const double L[3],FLUPS_Profiler* prof);
->>>>>>> cd3bdad3
 
 // destroy the solver
 void flups_cleanup(FLUPS_Solver* s);
