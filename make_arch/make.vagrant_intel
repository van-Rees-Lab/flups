--- conflicted
+++ resolved
@@ -8,17 +8,12 @@
 
 # set the flag (optimisation or not)
 # CXXFLAGS := -qopenmp -O3 -g -DNDEBUG -stdc++11 -qopt-report=5 -qopt-report-phase=all -restrict -guide -guide-opts -guide-file=guide.txt -parallel
-<<<<<<< HEAD
-CXXFLAGS := -qopenmp -O3 -g -parallel -DNDEBUG -stdc++11 -restrict -fargument-noalias -qopt-report=5 -qopt-report-phase=all -DPERF_VERBOSE -DPROF -DHAVE_METIS -DREORDER_RANKS
-# CXXFLAGS := -g -qopenmp -Wunused-variable -Wunused-function -Wuninitialized -Wreturn-type -O0 -traceback -ftrapuv -debug all -stdc++11 -DVERBOSE -DPERF_VERBOSE
-=======
-# CXXFLAGS := -qopenmp -O3 -g -parallel -DNDEBUG -stdc++11 -restrict -fargument-noalias -qopt-report=5 -qopt-report-phase=all -DPERF_VERBOSE -DPROF
+# CXXFLAGS := -qopenmp -O3 -g -parallel -DNDEBUG -stdc++11 -restrict -fargument-noalias -qopt-report=5 -qopt-report-phase=all -DPERF_VERBOSE -DPROF -DREORDER_RANKS
 CXXFLAGS := -g -qopenmp -Wunused-variable -Wunused-function -Wuninitialized -Wreturn-type -O0 -traceback -ftrapuv -debug all -stdc++11 -DVERBOSE -DPERF_VERBOSE  -DPROF
 
 CCFLAGS := -qopenmp -O3 -g -parallel -DNDEBUG -stdc99 -restrict -fargument-noalias
 
 LDFLAGS := -qopenmp -lstdc++
->>>>>>> d7d01ff7
 
 #---------------------------------------------------------
 # DEPENDENCES DIRECTORIES
