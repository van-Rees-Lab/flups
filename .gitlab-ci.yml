--- conflicted
+++ resolved
@@ -16,14 +16,8 @@
       - flups_validation
     when: on_success
   script:
-<<<<<<< HEAD
     - export ARCH_FILE=make_arch/make.docker_valid_dbg
     - make -j4
-=======
-    - echo "include make_arch/make.docker_valid_dbg" > Makefile.valid
-    - tail -n +27 Makefile >> Makefile.valid
-    - make -j4 -f Makefile.valid
->>>>>>> 0707ccdb
 
 compil opt :
   stage: build
@@ -36,14 +30,8 @@
       - flups_validation
     when: on_success
   script:
-<<<<<<< HEAD
     - export ARCH_FILE=make_arch/make.docker_valid_opt
     - make -j4
-=======
-    - echo "include make_arch/make.docker_valid_opt" > Makefile.valid
-    - tail -n +27 Makefile >> Makefile.valid
-    - make -j4 -f Makefile.valid
->>>>>>> 0707ccdb
 
 #checks that the code runs without error in serial dbg
 run serial 1:1:
@@ -176,7 +164,6 @@
     - compil opt
 
 #validation convergence in unbounded for all kernels (parallel)
-<<<<<<< HEAD
 converge3D all kernels :
   stage: convergence
   only:
@@ -185,17 +172,4 @@
     - echo $OMP_NUM_THREADS
     - python3.7 ./scripts/test_3D_kerns.py
   dependencies: 
-    - compil opt
-=======
-# converge3D all kernels :
-#   stage: convergence
-#   only:
-#     - master@examples/flups
-#     - /^[0-9]-job-failed.*$/i@examples/flups
-#     - merge_requests
-#   script:
-#     - export OMP_NUM_THREADS=2
-#     - python3.7 -v ./scripts/test_3D_kerns.py
-#   dependencies: 
-#     - compil opt
->>>>>>> 0707ccdb
+    - compil opt